<<<<<<< HEAD
# 🔐 Quantum-Seed ImageShield

A hybrid quantum-classical image encryption system that leverages quantum-generated randomness to enhance security and unpredictability in digital image encryption.

## 🌟 Overview

**Quantum-Seed ImageShield** combines quantum key generation using IBM's Qiskit platform with classical encryption techniques (XOR operations and pixel permutations) to demonstrate a practical application of quantum computing in modern cryptography.

### Key Features

- 🔬 **Quantum Key Generation**: Uses Hadamard gates and measurements to generate truly random cryptographic keys
- 🔐 **Hybrid Encryption**: Combines XOR operations with quantum keystreams and pixel permutation
- 📊 **Comprehensive Analysis**: Evaluates encryption quality through entropy, histogram uniformity, correlation, and PSNR metrics
- 🎨 **Interactive Demo**: User-friendly Streamlit interface for visualizing encryption/decryption process
- ✅ **Reversible**: Perfect reconstruction of original images after decryption

## 🏗️ Architecture

```
┌─────────────────────────────────────────────────────────┐
│                    Input Image                          │
│                  (Grayscale)                            │
└────────────────┬────────────────────────────────────────┘
                 │
                 ▼
┌─────────────────────────────────────────────────────────┐
│             Quantum Key Generation                      │
│   (Qiskit - Hadamard Gates + Measurements)              │
│   - Generates random keystream                          │
│   - Generates permutation seed                          │
└────────────────┬────────────────────────────────────────┘
                 │
                 ▼
┌─────────────────────────────────────────────────────────┐
│                  Encryption                             │
│   1. XOR with quantum keystream                         │
│   2. Pixel permutation                                  │
└────────────────┬────────────────────────────────────────┘
                 │
                 ▼
┌─────────────────────────────────────────────────────────┐
│               Encrypted Image                           │
└─────────────────────────────────────────────────────────┘
```

## 🚀 Installation
=======
# Quantum-Seed ImageShield

A hybrid quantum-classical image encryption system that leverages quantum-generated randomness to enhance security and unpredictability in digital image encryption.

## Overview

Quantum-Seed ImageShield combines quantum key generation using **Qiskit** with classical encryption techniques to create a robust image encryption system. The system demonstrates a practical application of quantum computing in modern cryptography by:

- **Quantum Key Generation**: Using quantum circuits with superposition states to generate truly random keys
- **XOR Encryption**: Applying bitwise XOR operations with quantum-generated keys
- **Pixel Permutation**: Shuffling pixels based on quantum randomness for additional security

## Features

✨ **True Quantum Randomness**: Keys are generated using quantum measurements of superposition states  
🔐 **Hybrid Encryption**: Combines quantum and classical techniques for robust security  
🖼️ **Lossless Encryption**: Perfect recovery of original images after decryption  
🎨 **Format Support**: Works with various image formats (PNG, JPEG, etc.)  
🧪 **Fully Tested**: Comprehensive test suite included  
📦 **Easy to Use**: Simple CLI and Python API

## Installation
>>>>>>> c9bc1df0

### Prerequisites

- Python 3.8 or higher
- pip package manager

<<<<<<< HEAD
### Setup

1. Clone the repository:
```bash
git clone https://github.com/shivadeepak99/quantum-image-shield.git
cd quantum-image-shield
```

2. Install dependencies:
```bash
pip install -r requirements.txt
```

## 💻 Usage

### Command Line Interface

1. Generate a sample image:
```bash
python generate_sample_image.py
```

2. Run the test suite:
```bash
python test_encryption.py
```

This will:
- Load/generate a sample image
- Generate quantum keys using Qiskit
- Encrypt the image
- Decrypt the image
- Verify perfect reconstruction
- Display comprehensive analysis metrics

### Web Interface (Streamlit)

Launch the interactive demo:
```bash
streamlit run app.py
```

The web interface allows you to:
- Upload your own images
- Generate quantum keys and encrypt images
- Decrypt images and verify reconstruction
- View detailed statistical analysis
- Compare histograms and correlation plots
- Analyze encryption quality metrics

## 📊 Encryption Quality Metrics

The system evaluates encryption quality through several metrics:

### 1. **Entropy**
- Measures randomness in pixel values
- Higher entropy (closer to 8 bits) indicates better encryption
- Expected: Significant increase after encryption

### 2. **Histogram Uniformity**
- Measures how evenly pixel values are distributed
- Range: 0 to 1 (1 = perfectly uniform)
- Expected: More uniform distribution after encryption

### 3. **Correlation Coefficient**
- Measures similarity between adjacent pixels
- Range: -1 to 1 (0 = no correlation)
- Calculated for horizontal, vertical, and diagonal directions
- Expected: Near-zero correlation after encryption

### 4. **PSNR (Peak Signal-to-Noise Ratio)**
- Measures quality of decrypted image vs. original
- Higher is better; ∞ means perfect reconstruction
- Expected: ∞ (perfect reconstruction)

## 🔬 Technical Details

### Quantum Key Generation

The system uses quantum circuits to generate truly random keys:

1. **Circuit Construction**: Creates quantum circuits with Hadamard gates
2. **Superposition**: Applies Hadamard gates to put qubits in superposition
3. **Measurement**: Measures qubits to collapse superposition into random bits
4. **Key Derivation**: Converts random bits into keystream and permutation seed

### Encryption Process

1. **XOR Operation**: Each pixel is XORed with corresponding keystream byte
2. **Pixel Permutation**: Pixels are shuffled using quantum-derived seed
3. **Result**: Encrypted image with high entropy and low correlation

### Decryption Process

1. **Reverse Permutation**: Pixels are unshuffled using the same seed
2. **XOR Operation**: Applied again (XOR is self-inverse)
3. **Result**: Perfect reconstruction of original image

## 📁 Project Structure

```
quantum-image-shield/
├── app.py                      # Streamlit web interface
├── quantum_key_generator.py    # Quantum key generation module
├── image_encryptor.py          # Encryption/decryption module
├── image_analysis.py           # Statistical analysis module
├── test_encryption.py          # Test suite
├── generate_sample_image.py    # Sample image generator
├── requirements.txt            # Python dependencies
├── samples/                    # Sample images directory
│   ├── sample_image.png
│   ├── encrypted_image.png
│   └── decrypted_image.png
└── README.md                   # This file
```

## 🎯 Expected Results

A well-encrypted image should exhibit:

- ✅ **High Entropy**: Close to 8 bits (maximum for 8-bit images)
- ✅ **Uniform Histogram**: Flat distribution across all pixel values
- ✅ **Low Correlation**: Near-zero correlation between adjacent pixels
- ✅ **Perfect Decryption**: PSNR = ∞ (identical to original)

## 🔐 Security Considerations

- Uses quantum-generated randomness for enhanced unpredictability
- XOR encryption provides confusion (scrambles pixel values)
- Permutation provides diffusion (spreads information across image)
- Keys must be kept secret and transmitted securely
- Same key required for decryption (symmetric encryption)

## 🤝 Contributing

Contributions are welcome! Please feel free to submit issues or pull requests.

## 📄 License

This project is open-source and available under the MIT License.

## 🙏 Acknowledgments

- IBM Qiskit team for quantum computing framework
- Quantum computing research community
- Classical cryptography principles

## 📚 References

- Qiskit Documentation: https://qiskit.org/
- Quantum Random Number Generation
- Image Encryption Techniques
- Cryptographic Analysis Methods

---

**Note**: This is a demonstration project showcasing the intersection of quantum computing, cybersecurity, and digital imaging. For production use, additional security measures and key management protocols should be implemented.
=======
### Install Dependencies

```bash
pip install -r requirements.txt
```

The main dependencies are:
- `qiskit`: Quantum computing framework
- `qiskit-aer`: Quantum circuit simulator
- `numpy`: Numerical operations
- `pillow`: Image processing

## Usage

### Command-Line Interface

#### Encrypt an Image

```bash
python -m quantum_image_shield.cli encrypt input.png encrypted.png
```

This will:
- Encrypt the image using quantum-generated keys
- Save the encrypted image to `encrypted.png`
- Save encryption keys to `encrypted_keys.npz`

You can also specify a custom key file location:

```bash
python -m quantum_image_shield.cli encrypt input.png encrypted.png --key my_keys.npz
```

#### Decrypt an Image

```bash
python -m quantum_image_shield.cli decrypt encrypted.png decrypted.png --key encrypted_keys.npz
```

### Python API

```python
from quantum_image_shield import ImageEncryptor, ImageDecryptor

# Encrypt an image
encryptor = ImageEncryptor()
xor_key, permutation_key = encryptor.encrypt_image(
    'input.png',
    'encrypted.png',
    'keys.npz'
)

# Decrypt the image
decryptor = ImageDecryptor()
decryptor.decrypt_image(
    'encrypted.png',
    'decrypted.png',
    key_path='keys.npz'
)
```

### Example Script

Run the included example to see the system in action:

```bash
cd examples
python example_usage.py
```

This will:
1. Create a sample image
2. Encrypt it using quantum-generated keys
3. Decrypt it back to the original
4. Verify the encryption/decryption cycle

## How It Works

### 1. Quantum Key Generation

The system uses Qiskit to create quantum circuits with Hadamard gates, which put qubits into superposition states. When measured, these qubits collapse to either 0 or 1 with true randomness:

```
|0⟩ --[H]-- → (|0⟩ + |1⟩)/√2 --[Measure]-- → 0 or 1 (50% probability)
```

This quantum randomness is used to generate:
- **XOR keys**: Random byte sequences for encryption
- **Permutation keys**: Random shuffling patterns for pixels

### 2. Classical Encryption

The classical encryption process involves two steps:

**Step 1: XOR Encryption**
- Each pixel value is XORed with a quantum-generated key byte
- This provides the primary encryption layer

**Step 2: Pixel Permutation**
- Pixels are shuffled according to a quantum-generated permutation
- This adds confusion and diffusion to the encrypted image

### 3. Decryption

Decryption reverses the process:
1. **Unpermute**: Restore original pixel positions
2. **XOR**: Apply the same XOR key (XOR is self-inverse)

## Architecture

```
quantum_image_shield/
├── __init__.py                    # Package initialization
├── quantum_key_generator.py       # Quantum key generation using Qiskit
├── encryption.py                  # Image encryption module
├── decryption.py                  # Image decryption module
└── cli.py                         # Command-line interface

tests/
├── test_quantum_key_generator.py  # Tests for quantum key generation
└── test_encryption_decryption.py  # Tests for encryption/decryption

examples/
└── example_usage.py               # Example usage demonstration
```

## Security Considerations

- **Key Storage**: Encryption keys must be stored securely. Without the keys, decryption is not possible.
- **Quantum Randomness**: True randomness from quantum measurements provides superior unpredictability compared to classical PRNGs.
- **XOR Security**: XOR encryption is secure when used with truly random keys that are as long as the data.
- **Permutation**: Adds an additional layer of security through pixel shuffling.

## Testing

Run the test suite:

```bash
# Run all tests
python -m pytest tests/

# Run specific test file
python -m pytest tests/test_quantum_key_generator.py

# Run with verbose output
python -m pytest -v tests/

# Run with unittest
python -m unittest discover tests/
```

## Requirements

See `requirements.txt` for all dependencies:
- qiskit >= 0.45.0
- qiskit-aer >= 0.13.0
- numpy >= 1.24.0
- pillow >= 10.0.0

## Contributing

Contributions are welcome! Please feel free to submit pull requests or open issues for bugs and feature requests.

## License

This project is open source and available for educational and research purposes.

## Acknowledgments

- **Qiskit**: IBM's quantum computing framework
- Quantum computing community for advancing quantum cryptography research

## Future Enhancements

Potential areas for expansion:
- Quantum key distribution (QKD) integration
- Support for video encryption
- Hardware quantum computer integration
- Additional classical encryption algorithms
- Performance optimizations for large images

---

**Note**: This project demonstrates the practical application of quantum computing in cryptography. While the system uses quantum-generated randomness for enhanced security, it should be evaluated by security experts before use in production environments.
>>>>>>> c9bc1df0
<|MERGE_RESOLUTION|>--- conflicted
+++ resolved
@@ -1,4 +1,3 @@
-<<<<<<< HEAD
 # 🔐 Quantum-Seed ImageShield
 
 A hybrid quantum-classical image encryption system that leverages quantum-generated randomness to enhance security and unpredictability in digital image encryption.
@@ -45,37 +44,12 @@
 ```
 
 ## 🚀 Installation
-=======
-# Quantum-Seed ImageShield
-
-A hybrid quantum-classical image encryption system that leverages quantum-generated randomness to enhance security and unpredictability in digital image encryption.
-
-## Overview
-
-Quantum-Seed ImageShield combines quantum key generation using **Qiskit** with classical encryption techniques to create a robust image encryption system. The system demonstrates a practical application of quantum computing in modern cryptography by:
-
-- **Quantum Key Generation**: Using quantum circuits with superposition states to generate truly random keys
-- **XOR Encryption**: Applying bitwise XOR operations with quantum-generated keys
-- **Pixel Permutation**: Shuffling pixels based on quantum randomness for additional security
-
-## Features
-
-✨ **True Quantum Randomness**: Keys are generated using quantum measurements of superposition states  
-🔐 **Hybrid Encryption**: Combines quantum and classical techniques for robust security  
-🖼️ **Lossless Encryption**: Perfect recovery of original images after decryption  
-🎨 **Format Support**: Works with various image formats (PNG, JPEG, etc.)  
-🧪 **Fully Tested**: Comprehensive test suite included  
-📦 **Easy to Use**: Simple CLI and Python API
-
-## Installation
->>>>>>> c9bc1df0
 
 ### Prerequisites
 
 - Python 3.8 or higher
 - pip package manager
 
-<<<<<<< HEAD
 ### Setup
 
 1. Clone the repository:
@@ -232,190 +206,4 @@
 
 ---
 
-**Note**: This is a demonstration project showcasing the intersection of quantum computing, cybersecurity, and digital imaging. For production use, additional security measures and key management protocols should be implemented.
-=======
-### Install Dependencies
-
-```bash
-pip install -r requirements.txt
-```
-
-The main dependencies are:
-- `qiskit`: Quantum computing framework
-- `qiskit-aer`: Quantum circuit simulator
-- `numpy`: Numerical operations
-- `pillow`: Image processing
-
-## Usage
-
-### Command-Line Interface
-
-#### Encrypt an Image
-
-```bash
-python -m quantum_image_shield.cli encrypt input.png encrypted.png
-```
-
-This will:
-- Encrypt the image using quantum-generated keys
-- Save the encrypted image to `encrypted.png`
-- Save encryption keys to `encrypted_keys.npz`
-
-You can also specify a custom key file location:
-
-```bash
-python -m quantum_image_shield.cli encrypt input.png encrypted.png --key my_keys.npz
-```
-
-#### Decrypt an Image
-
-```bash
-python -m quantum_image_shield.cli decrypt encrypted.png decrypted.png --key encrypted_keys.npz
-```
-
-### Python API
-
-```python
-from quantum_image_shield import ImageEncryptor, ImageDecryptor
-
-# Encrypt an image
-encryptor = ImageEncryptor()
-xor_key, permutation_key = encryptor.encrypt_image(
-    'input.png',
-    'encrypted.png',
-    'keys.npz'
-)
-
-# Decrypt the image
-decryptor = ImageDecryptor()
-decryptor.decrypt_image(
-    'encrypted.png',
-    'decrypted.png',
-    key_path='keys.npz'
-)
-```
-
-### Example Script
-
-Run the included example to see the system in action:
-
-```bash
-cd examples
-python example_usage.py
-```
-
-This will:
-1. Create a sample image
-2. Encrypt it using quantum-generated keys
-3. Decrypt it back to the original
-4. Verify the encryption/decryption cycle
-
-## How It Works
-
-### 1. Quantum Key Generation
-
-The system uses Qiskit to create quantum circuits with Hadamard gates, which put qubits into superposition states. When measured, these qubits collapse to either 0 or 1 with true randomness:
-
-```
-|0⟩ --[H]-- → (|0⟩ + |1⟩)/√2 --[Measure]-- → 0 or 1 (50% probability)
-```
-
-This quantum randomness is used to generate:
-- **XOR keys**: Random byte sequences for encryption
-- **Permutation keys**: Random shuffling patterns for pixels
-
-### 2. Classical Encryption
-
-The classical encryption process involves two steps:
-
-**Step 1: XOR Encryption**
-- Each pixel value is XORed with a quantum-generated key byte
-- This provides the primary encryption layer
-
-**Step 2: Pixel Permutation**
-- Pixels are shuffled according to a quantum-generated permutation
-- This adds confusion and diffusion to the encrypted image
-
-### 3. Decryption
-
-Decryption reverses the process:
-1. **Unpermute**: Restore original pixel positions
-2. **XOR**: Apply the same XOR key (XOR is self-inverse)
-
-## Architecture
-
-```
-quantum_image_shield/
-├── __init__.py                    # Package initialization
-├── quantum_key_generator.py       # Quantum key generation using Qiskit
-├── encryption.py                  # Image encryption module
-├── decryption.py                  # Image decryption module
-└── cli.py                         # Command-line interface
-
-tests/
-├── test_quantum_key_generator.py  # Tests for quantum key generation
-└── test_encryption_decryption.py  # Tests for encryption/decryption
-
-examples/
-└── example_usage.py               # Example usage demonstration
-```
-
-## Security Considerations
-
-- **Key Storage**: Encryption keys must be stored securely. Without the keys, decryption is not possible.
-- **Quantum Randomness**: True randomness from quantum measurements provides superior unpredictability compared to classical PRNGs.
-- **XOR Security**: XOR encryption is secure when used with truly random keys that are as long as the data.
-- **Permutation**: Adds an additional layer of security through pixel shuffling.
-
-## Testing
-
-Run the test suite:
-
-```bash
-# Run all tests
-python -m pytest tests/
-
-# Run specific test file
-python -m pytest tests/test_quantum_key_generator.py
-
-# Run with verbose output
-python -m pytest -v tests/
-
-# Run with unittest
-python -m unittest discover tests/
-```
-
-## Requirements
-
-See `requirements.txt` for all dependencies:
-- qiskit >= 0.45.0
-- qiskit-aer >= 0.13.0
-- numpy >= 1.24.0
-- pillow >= 10.0.0
-
-## Contributing
-
-Contributions are welcome! Please feel free to submit pull requests or open issues for bugs and feature requests.
-
-## License
-
-This project is open source and available for educational and research purposes.
-
-## Acknowledgments
-
-- **Qiskit**: IBM's quantum computing framework
-- Quantum computing community for advancing quantum cryptography research
-
-## Future Enhancements
-
-Potential areas for expansion:
-- Quantum key distribution (QKD) integration
-- Support for video encryption
-- Hardware quantum computer integration
-- Additional classical encryption algorithms
-- Performance optimizations for large images
-
----
-
-**Note**: This project demonstrates the practical application of quantum computing in cryptography. While the system uses quantum-generated randomness for enhanced security, it should be evaluated by security experts before use in production environments.
->>>>>>> c9bc1df0
+**Note**: This is a demonstration project showcasing the intersection of quantum computing, cybersecurity, and digital imaging. For production use, additional security measures and key management protocols should be implemented.